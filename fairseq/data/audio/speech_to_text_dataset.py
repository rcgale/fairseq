--- conflicted
+++ resolved
@@ -37,11 +37,11 @@
 logger = logging.getLogger(__name__)
 
 
-def get_features_from_npy_or_audio(path: str, start: int = 0, frames: int = -1):
+def get_features_from_npy_or_audio(path):
     ext = Path(path).suffix
     if ext not in FEATURE_OR_SF_AUDIO_FILE_EXTENSIONS:
         raise ValueError(f'Unsupported file format for "{path}"')
-    return np.load(path) if ext == ".npy" else get_fbank(path, start=start, frames=frames)
+    return np.load(path) if ext == ".npy" else get_fbank(path)
 
 
 def get_features_or_waveform_from_stored_zip(
@@ -91,26 +91,19 @@
                 frames=parsed.frames,
                 start=parsed.start,
             )[0]
-<<<<<<< HEAD
         return get_features_from_npy_or_audio(parsed.path, start=parsed.start, frames=parsed.frames)
-    else:
-        return get_features_or_waveform_from_stored_zip(
-            parsed.path,
-            parsed.zip_offset,
-            parsed.zip_length,
-            need_waveform=need_waveform,
-            use_sample_rate=use_sample_rate
-=======
-        return get_features_from_npy_or_audio(_path)
     elif len(slice_ptr) == 2:
         features_or_waveform = get_features_or_waveform_from_stored_zip(
-            _path,
-            slice_ptr[0],
-            slice_ptr[1],
+            parsed.path,
+            start=parsed.start,
+            frames=parsed.frames,
             need_waveform=need_waveform,
             use_sample_rate=use_sample_rate,
->>>>>>> c2b771b1
-        )
+        )
+    else:
+        raise ValueError(f"Invalid path: {path}")
+
+    return features_or_waveform
 
 
 def _collate_frames(
